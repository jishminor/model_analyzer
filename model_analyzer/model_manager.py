# Copyright (c) 2021, NVIDIA CORPORATION. All rights reserved.
#
# Licensed under the Apache License, Version 2.0 (the "License");
# you may not use this file except in compliance with the License.
# You may obtain a copy of the License at
#
#     http://www.apache.org/licenses/LICENSE-2.0
#
# Unless required by applicable law or agreed to in writing, software
# distributed under the License is distributed on an "AS IS" BASIS,
# WITHOUT WARRANTIES OR CONDITIONS OF ANY KIND, either express or implied.
# See the License for the specific language governing permissions and
# limitations under the License.

from model_analyzer.constants import LOGGER_NAME
from model_analyzer.perf_analyzer.perf_config import PerfAnalyzerConfig
from model_analyzer.output.file_writer import FileWriter
from .model_analyzer_exceptions import TritonModelAnalyzerException
from model_analyzer.config.run.run_search import RunSearch
from model_analyzer.config.run.run_search_cb import RunSearchCB
from model_analyzer.config.run.run_config_generator \
    import RunConfigGenerator
from model_analyzer.triton.nginx.server_factory import NginxServerFactory
from model_analyzer.triton.nginx.server_config import NginxServerConfig


from model_analyzer.config.run.run_config import RunConfig


import os
<<<<<<< HEAD
from collections import defaultdict
import pickle
import random
import shutil
=======
import logging

logger = logging.getLogger(LOGGER_NAME)
>>>>>>> 9752c68a


class ModelManager:
    """
    This class handles the search for, creation of, and execution of run configs.
    It also records the best results for each model.
    """

    def __init__(self, config, client, server, metrics_manager, result_manager,
                 state_manager, nginx=None):
        """
        Parameters
        ----------
        config:ConfigCommandProfile
            The config for the model analyzer
        client: TritonClient
            The client handle used to send requests to Triton
        server: TritonServer
            The server handle used to start and stop Triton instances
        metrics_manager: MetricsManager
            The object that handles launching perf analyzer instances and profiling.
        result_manager: ResultManager
            The object that handles storing and sorting the results from the perf analyzer
        state_manager: AnalyzerStateManager
            The object that handles serializing the state of the analyzer and saving.
        nginx : NginxServer
            Nginx Instance to proxy triton api requests
        """

        self._config = config
        self._client = client
        self._server = server
        self._metrics_manager = metrics_manager
        self._result_manager = result_manager
        self._state_manager = state_manager
        self._run_search = RunSearch(config=config)
        self._last_config_variant = None
        self._run_config_generator = RunConfigGenerator(config=config,
                                                        client=self._client)
        self._nginx = nginx

        # Generate the output model repository path folder.
        self._output_model_repo_path = config.output_model_repository_path

    def run_model(self, model):
        """
        Generates configs, runs inferences, gets
        measurements for a single model

        Parameters
        ----------
        model : ConfigModelProfileSpec
            The model being run
        """

        # Clear any configs from previous model run
        self._run_config_generator.clear_configs()

        # Save the global server config and update the server's config for this model run
        server_config_copy = self._server.config().copy()
        self._server.update_config(params=model.triton_server_flags())

        # Run model inferencing
        if self._config.run_config_search_disable:
            logger.info(
                f"Running manual config search for model: {model.model_name()}")
            self._run_model_no_search(model)
        else:
            logger.info(
                f"Running auto config search for model: {model.model_name()}")
            self._run_model_with_search(model)

<<<<<<< HEAD
    def cb_search_models(self, models):
        """
        Runs CB search over list of models in config
        """

        # Create nginx conf directory if not exists
        try:
            os.mkdir(self._config.nginx_config_directory)
        except FileExistsError:
            shutil.rmtree(self._config.nginx_config_directory)
            logging.warning('Overriding the nginx conf directory '
                            f'"{self._config.nginx_config_directory}"...')
            os.mkdir(self._config.nginx_config_directory)

        # Generate cartesian product for actions space (model configs)
        for model in models:
            model_config_parameters = model.model_config_parameters()

            if model_config_parameters:
                user_model_config_sweeps = \
                    self._run_config_generator.generate_model_config_combinations(
                        model_config_parameters)

            # user_model_config_sweeps contains all possible model configs for current model 
            # to use as searched action space
            self._run_search_cb = RunSearchCB(self._config, model, user_model_config_sweeps)

            self._execute_vw_search(self._config.iterations)

            self._state_manager.save_checkpoint()
=======
        # Reset the server args to global config
        self._server.update_config(params=server_config_copy.server_args())
>>>>>>> 9752c68a

    def _run_model_no_search(self, model):
        """
        Creates run configs from specified combinations and executes
        them without any run search
        """

        # Generate all the run configs at once and return
        if self._config.triton_launch_mode != 'remote':
            user_model_config_sweeps = \
                self._run_config_generator.generate_model_config_combinations(
                    model.model_config_parameters())
            for user_model_config_sweep in user_model_config_sweeps:
                self._run_config_generator.generate_run_config_for_model_sweep(
                    model, user_model_config_sweep)
        else:
            self._run_config_generator.generate_run_config_for_model_sweep(
                model, None)
        self._execute_run_configs()

    def _run_model_with_search(self, model):
        """
        Searches over the required config elements,
        creates run configs and executes them
        """

        model_config_parameters = model.model_config_parameters()

        # Run config search is enabled, figure out which parameters to sweep over and do sweep
        if self._config.triton_launch_mode == 'remote':
            self._run_model_config_sweep(model, search_model_config=False)
        else:
            if model_config_parameters:
                user_model_config_sweeps = \
                    self._run_config_generator.generate_model_config_combinations(
                        model_config_parameters)
                if model.parameters()['concurrency']:
                    # Both are specified, search over neither
                    for user_model_config_sweep in user_model_config_sweeps:
                        self._run_config_generator.generate_run_config_for_model_sweep(
                            model, user_model_config_sweep)
                    self._execute_run_configs()
                else:
                    # Search through concurrency values only
                    for user_model_config_sweep in user_model_config_sweeps:
                        if self._state_manager.exiting():
                            return
                        self._run_model_config_sweep(
                            model,
                            search_model_config=False,
                            user_model_config_sweep=user_model_config_sweep)
            else:
                # Model Config parameters unspecified
                self._run_model_config_sweep(model, search_model_config=True)

    def _run_model_config_sweep(self,
                                model,
                                search_model_config,
                                user_model_config_sweep=None):
        """
        Initializes the model sweep, iterates until search bounds,
        and executes run configs
        """

        self._run_search.init_model_sweep(model.parameters()['concurrency'],
                                          search_model_config)

        next_model = model
        while not self._state_manager.exiting():

            # Get next model sweep
            next_model, auto_model_config_sweep = self._run_search.get_model_sweep(
                next_model)

            # End search when get_model sweep returns empty
            if not auto_model_config_sweep:
                break
            if user_model_config_sweep:
                model_sweep_for_run_config = user_model_config_sweep
            else:
                model_sweep_for_run_config = auto_model_config_sweep[0]

            self._run_config_generator.generate_run_config_for_model_sweep(
                next_model, model_sweep_for_run_config)
            self._run_search.add_measurements(self._execute_run_configs())

    def _execute_run_configs(self):
        """
        Executes the run configs stored in the run
        config generator until there are none left.
        Returns obtained measurements. Also sends them
        to the result manager
        """

        measurements = []
        while self._run_config_generator.run_configs():
            # Check if exiting
            if self._state_manager.exiting():
                return measurements

            # Remove one run config from the list
            run_config = self._run_config_generator.next_config()

            # If this run config was already run, do not run again, just get the measurement
            measurement = self._get_measurement_if_config_duplicate(run_config)
            if measurement:
                measurements.append(measurement)
                continue

            # Start server, and load model variant
            self._server.start(env=run_config.triton_environment())
            if not self._create_and_load_model_variant(
                    original_name=run_config.model_name(),
                    variant_config=run_config.model_config()):
                self._server.stop()
                continue

            # Profile various batch size and concurrency values.
            # TODO: Need to sort the values for batch size and concurrency
            # for correct measurment of the GPU memory metrics.
            perf_output_writer = None if \
                not self._config.perf_output else FileWriter(self._config.perf_output_path)
            perf_config = run_config.perf_config()

            logger.info(f"Profiling model {perf_config['model-name']}...")
            measurement = self._metrics_manager.profile_model(
                run_config=run_config, perf_output_writer=perf_output_writer)
            if measurement is not None:
                measurements.append(measurement)

            self._server.stop()

        return measurements

    def _execute_vw_search(self, num_iterations):
        """
        Executes the run configs stored in the run
        config generator until there are none left.
        Returns obtained measurements. Also sends them
        to the result manager
        """

        measurements = []

        if self._config.context_list:
            with open(self._config.context_list, 'r') as context_file:
                dictionary_list = pickle.load(context_file) 
                context_file.close()

        for i in range(1, num_iterations + 1):
            logging.info(f'Iteration: {i}')
            # Generate parameters for current round of evaluation
            if self._config.context_list:
                concurrency = dictionary_list[i - 1]['concurrency-range']
                request_batch_size = dictionary_list[i - 1]['batch-size']
            else:
                concurrency = random.randint(1, self._config.run_config_search_max_concurrency)
                request_batch_size = random.randint(1, self._config.run_config_search_max_preferred_batch_size)

            # Pass context based on passed arguments to vw to get an action
            # Note that keys in context must match those in perf analyzer args
            context = {}
            if 'concurrency-range' in self._config.contexts:
                context['concurrency-range'] = concurrency
            if 'batch-size' in self._config.contexts:
                context['batch-size'] = request_batch_size

            # Check if exiting
            if self._state_manager.exiting():
                return measurements

            # Get predicted model_config and corresponding probability from vw based on the context passed
            model_config, prob = self._run_search_cb.get_vw_predicted_model_config(context)
            logging.info(f'Context: {context}, Action: {model_config.to_dict()}, Prob: {prob}')

            # Get the name of the selected model instance
            current_model_instance_name = model_config.get_field('name')

            analyzer_config = self._config.get_all_config()

            # Generate a perf analyzer config for this run using our context
            perf_config = PerfAnalyzerConfig()
            perf_config_params = {
                'protocol': analyzer_config['client_protocol'],
                'url': 
                    analyzer_config['nginx_http_endpoint']
                    if analyzer_config['client_protocol'] == 'http' else
                    analyzer_config['nginx_grpc_endpoint']
                ,
                'measurement-mode': 'count_windows'
            }
            perf_config.update_config(perf_config_params)

            # This sets the concurrency, batch size, and model name for the the requests
            perf_config.update_config(context)
            perf_config.update_config({'model-name': current_model_instance_name})

            # Update config object for Nginx server
            model_constraints = {}
            model_constraints[current_model_instance_name] = self._run_search_cb.get_model_objectives()
            if 'perf_throughput' in model_constraints[current_model_instance_name].keys():
                # Need to divide perf_throughput by request batch size for nginx rate limiting
                # to account for requests/sec (nginx) vs inferences/sec (triton) difference
                model_constraints[current_model_instance_name]['perf_throughput'] = int(model_constraints[current_model_instance_name]['perf_throughput'] / request_batch_size)
            self._nginx.update_config(model_constraints)

            # Start Triton and Nginx server, and load model variant based on the predicted model_config
            self._nginx.start()
            self._server.start()
            if not self._create_and_load_model_variant(
                    original_name=self._run_search_cb.get_model_name(),
                    variant_config=model_config):
                self._server.stop()
                self._nginx.stop()
                continue

            # Profile various batch size and concurrency values.
            # TODO: Need to sort the values for batch size and concurrency
            # for correct measurement of the GPU memory metrics.
            perf_output_writer = None if \
                not self._config.perf_output else FileWriter()

            # Generate RunConfig from model_config and perf_config
            run_config = RunConfig(self._run_search_cb.get_model_name(), model_config, perf_config)

            logging.info(f"Profiling model {current_model_instance_name}...")

            # Only profile model if request batch size is <= max batch size for model
            if int(context['batch-size']) <= int(model_config.to_dict()['maxBatchSize']):
                measurement = self._metrics_manager.profile_model(
                    run_config=run_config, perf_output_writer=perf_output_writer)
            else:
                measurement = None

            # Register cost with CB learner
            self._run_search_cb.register_cost(context, prob, measurement)

            self._server.stop()
            self._nginx.stop()

    def _create_and_load_model_variant(self, original_name, variant_config):
        """
        Creates a directory for the model config
        variant in the output model repository
        """

        variant_name = variant_config.get_field('name')
        if self._config.triton_launch_mode != 'remote':
            model_repository = self._config.model_repository

            original_model_dir = os.path.join(model_repository, original_name)
            new_model_dir = os.path.join(self._output_model_repo_path,
                                         variant_name)
            try:
                # Create the directory for the new model
                os.makedirs(new_model_dir, exist_ok=True)
                variant_config.write_config_to_file(new_model_dir,
                                                    original_model_dir,
                                                    self._last_config_variant)
                self._last_config_variant = os.path.join(
                    self._output_model_repo_path, variant_name)
            except FileExistsError:
                pass

        if self._config.triton_launch_mode != 'c_api':
            self._client.wait_for_server_ready(self._config.client_max_retries)

            if self._client.load_model(model_name=variant_name) == -1:
                return False

            if self._client.wait_for_model_ready(
                    model_name=variant_name,
                    num_retries=self._config.client_max_retries) == -1:
                return False
        return True

    def _get_measurement_if_config_duplicate(self, run_config):
        """
        Checks whether this run config has measurements
        in the state manager's results object
        """

        model_name = run_config.model_name()
        model_config_name = run_config.model_config().get_field('name')
        perf_config_str = run_config.perf_config().representation()

        results = self._state_manager.get_state_variable(
            'ResultManager.results')

        # check whether perf config string is a key in result dict
        if model_name not in results:
            return False
        if model_config_name not in results[model_name]:
            return False
        measurements = results[model_name][model_config_name][1]

        # For backward compatibility with keys that still have -u,
        # we will remove -u from all keys, convert to set and check
        # perf_config_str is present
        if perf_config_str in set(
                map(PerfAnalyzerConfig.remove_url_from_cli_string,
                    measurements.keys())):
            return measurements[perf_config_str]
        else:
            return None<|MERGE_RESOLUTION|>--- conflicted
+++ resolved
@@ -28,16 +28,13 @@
 
 
 import os
-<<<<<<< HEAD
 from collections import defaultdict
 import pickle
 import random
 import shutil
-=======
 import logging
 
 logger = logging.getLogger(LOGGER_NAME)
->>>>>>> 9752c68a
 
 
 class ModelManager:
@@ -110,7 +107,9 @@
                 f"Running auto config search for model: {model.model_name()}")
             self._run_model_with_search(model)
 
-<<<<<<< HEAD
+        # Reset the server args to global config
+        self._server.update_config(params=server_config_copy.server_args())
+
     def cb_search_models(self, models):
         """
         Runs CB search over list of models in config
@@ -141,10 +140,6 @@
             self._execute_vw_search(self._config.iterations)
 
             self._state_manager.save_checkpoint()
-=======
-        # Reset the server args to global config
-        self._server.update_config(params=server_config_copy.server_args())
->>>>>>> 9752c68a
 
     def _run_model_no_search(self, model):
         """

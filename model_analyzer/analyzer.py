--- conflicted
+++ resolved
@@ -119,7 +119,6 @@
             f"Finished profiling. Obtained measurements for models: {profiled_model_list}."
         )
 
-<<<<<<< HEAD
     def cb_search(self, client, nginx):
         """
         Subcommand: CB_SEARCH
@@ -177,10 +176,7 @@
             f"Finished profiling. Obtained measurements for models: {profiled_model_list}."
         )
 
-    def analyze(self, mode):
-=======
     def analyze(self, mode, quiet):
->>>>>>> b1e8bc55
         """
         subcommand: ANALYZE
 
